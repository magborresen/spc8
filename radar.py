--- conflicted
+++ resolved
@@ -30,14 +30,7 @@
                       self.transmitter.t_chirp * self.transmitter.channels)
         self.t_tot = self.observations * self.t_obs
         self.oversample = 10
-<<<<<<< HEAD
-        #self.t_vec = np.linspace(0, self.t_tot, self.observations * self.samples_per_obs * self.oversample)
-=======
         self.samples_per_obs = int(self.receiver.f_sample * self.t_obs * self.oversample)
-        self.t_vec = np.linspace(0,
-                                 self.t_tot,
-                                 self.observations * self.samples_per_obs )
->>>>>>> b01a0313
         self.light_speed = 300e6
         self.wavelength = self.light_speed / self.receiver.f_sample
         self.tx_pos = None
@@ -145,7 +138,7 @@
     k_obs = 1000
     tx = Transmitter()
     rx = Receiver()
-<<<<<<< HEAD
+
     radar = Radar(tx, rx, k_obs, "tdm", 2000)
         
     target = Target(radar.t_obs)
@@ -153,7 +146,7 @@
     radar.plot_region(states)
 
     t = radar.observe(1, states[0])
-=======
-    radar = Radar(tx, rx, 5, "tdm", 2000)
-    sig, freq = radar.transmitter.tx_tdm(radar.t_vec[0:radar.samples_per_obs], radar.t_rx, radar.receiver.f_sample*radar.oversample, plot=True)
->>>>>>> b01a0313
+
+
+    # radar = Radar(tx, rx, 5, "tdm", 2000)
+    # sig, freq = radar.transmitter.tx_tdm(radar.t_vec[0:radar.samples_per_obs], radar.t_rx, radar.receiver.f_sample*radar.oversample, plot=True)
