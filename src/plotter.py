import os
from timeit import default_timer as timer
import pandas as pd
import numpy as np
import matplotlib.pyplot as plt
from tqdm import tqdm
from radar import Radar
from receiver import Receiver
from transmitter import Transmitter
from particle_filter import ParticleFilter
from target import Target
from simulator import Simulator

def plot_alpha(rho_list):
    plots_dist = []
    plots_alpha = []
    for _, rho in enumerate(rho_list):
        k_obs = 137
        tx = Transmitter(channels=2, chirps=2, tx_power=30)
        rx = Receiver(channels=2)
        radar = Radar(tx, rx, "tdm", 2000)
        target = Target(radar.t_obs + radar.k_space, velocity=16.6)
        plot_dist = []
        plot_alpha = []
        cnt_k = 0
        radar.rho = rho
        while cnt_k < k_obs-1:
            theta = target.generate_states(300, method='linear_away')
            for k in range(theta.shape[0]):
                dists = [np.sqrt((radar.rx_pos[0,rx_n] - theta[k][0])**2 + (radar.rx_pos[1,rx_n] - theta[k][1])**2) for rx_n in range(radar.n_channels)]
                if (np.array(dists) > 2500).any() or (np.array(dists) < 0).any() or cnt_k > k_obs-1:
                    break
                _, alpha = radar.observation(k, theta[k], add_noise=True)
                plot_alpha.append(alpha[0])
                plot_dist.append(np.max(dists))
                cnt_k += 1
        plots_dist.append(plot_dist)
        plots_alpha.append(plot_alpha)

    plots_dist = np.array(plots_dist)
    fig, ax = plt.subplots(nrows=1, ncols=1, figsize=(8, 5), sharex=True)
    for i, rho in enumerate(rho_list):
        ax.plot(plots_dist[i], plots_alpha[i], label=f'\u03C1 = {rho_list[i]}')
    ax.set_yscale('log')
    ax.grid()
    ax.set_xlim([0, 2400])
    plt.legend()
    plt.xlabel('Range [m]')
    plt.ylabel('\u03B1')
    fig.suptitle('Attenuation over range')
    fig.tight_layout()
    plt.savefig('attenuation_vs_range.pdf', dpi=200)

def plot_sigma(power_list):
    plots_dist = []
    plots_noise = []
    for _, power in enumerate(power_list):
        k_obs = 137
        tx = Transmitter(channels=2, chirps=2, tx_power=power)
        rx = Receiver(channels=2)
        radar = Radar(tx, rx, "tdm", 2000)
        target = Target(radar.t_obs + radar.k_space, velocity=16.6)
        plot_dist = []
        plot_noise = []
        cnt_k = 0
        while cnt_k < k_obs-1:
            theta = target.generate_states(300, method='linear_away')
            for k in range(theta.shape[0]):
                dists = [np.sqrt((radar.rx_pos[0,rx_n] - theta[k][0])**2 + (radar.rx_pos[1,rx_n] - theta[k][1])**2) for rx_n in range(radar.n_channels)]
                if (np.array(dists) > 2500).any() or (np.array(dists) < 0).any() or cnt_k > k_obs-1:
                    break
                radar.observation(k, theta[k], add_noise=True)
                plot_dist.append(np.max(dists))
                plot_noise.append(radar.receiver.sigma_noise)
                cnt_k += 1
        plots_dist.append(plot_dist)
        plots_noise.append(plot_noise)
    plots_dist = np.array(plots_dist)
    plots_noise = np.array(plots_noise)
    fig, ax = plt.subplots(nrows=1, ncols=1, figsize=(8, 5), sharex=True)
    for i, pwr in enumerate(power_list):
        ax.plot(plots_dist[i], plots_noise[i], label=f'TX power = {power_list[i]} dBm')
    ax.set_yscale('log')
    ax.grid()
    ax.set_xlim([0, 2400])
    plt.legend()
    plt.xlabel('Range [m]')
    plt.ylabel(f'$\sigma_w^2$')
    fig.suptitle('Noise variance over range')
    fig.tight_layout()
    plt.savefig('variance_vs_range.pdf', dpi=200)

def plot_tx_signals(oversample=20):
    tx = Transmitter(channels=1, chirps=1, tx_power=30)
    rx = Receiver(channels=1)
    radar = Radar(tx, rx, "tdm", 2000, oversample=oversample)

    tx_sig = radar.transmitter.tx_tdm(radar.t_vec)[0]

    # Plot chirp signal
    plot_tx_sig = tx_sig[0:10000]
    fig, axs = plt.subplots(nrows=1, ncols=1, figsize=(8, 5))
    tx_samples = np.nonzero(plot_tx_sig)
    plt.plot(radar.t_vec[tx_samples]/1e-6, plot_tx_sig[tx_samples].real)
    plt.grid()
    plt.xlabel('Time [\u03BCs]')
    plt.ylabel('Amplitude')
    fig.suptitle('First 10000 samples of chirp')
    fig.tight_layout()
    plt.savefig('plots/chirp_tx_sig.pdf', dpi=200)

    # Plot instantaneous frequency of chirp
    freq = np.linspace(0, radar.transmitter.bandwidth,
                       int(radar.transmitter.t_chirp * radar.receiver.f_sample))
    t = np.linspace(0, radar.transmitter.t_chirp,
                    int(radar.transmitter.t_chirp * radar.receiver.f_sample))
    fig, axs = plt.subplots(nrows=1, ncols=1, figsize=(8, 5))
    plt.plot(t/1e-6, freq/1e6)
    plt.xlabel('Time [\u03BCs]')
    plt.ylabel('Frequency [MHz]')
    fig.suptitle('Instantaneous frequency of chirp')
    plt.grid()
    fig.tight_layout()
    plt.savefig('plots/inst_up_chirp_tx.pdf', dpi=200)

    # Plot chirp FFT of chirp
    fft_sig = np.fft.fft(tx_sig)
    N = len(fft_sig)
    T = N/(radar.receiver.f_sample*oversample)
    n = np.arange(N)
    freq = n/T
    fig, axs = plt.subplots(nrows=1, ncols=1, figsize=(8, 5))
    freq = np.fft.fftfreq(fft_sig.shape[-1], 1/(radar.receiver.f_sample*oversample))
    axs.plot(freq[:N//2]/1e6, np.abs(fft_sig[:N//2]))
    plt.grid()
    plt.xlabel('Frequency [MHz]')
    plt.ylabel('|P(f)|')
    fig.suptitle('FFT of chirped signal')
    fig.tight_layout()
    plt.savefig('plots/tx_fft_plot_chirp.pdf', dpi=200)

    # Plot TX signals for observation
    tx = Transmitter(channels=2, chirps=2, tx_power=30)
    radar = Radar(tx, rx, "tdm", 2000, oversample=oversample)
    tx_sig = radar.transmitter.tx_tdm(radar.t_vec)
    fig, axs = plt.subplots(nrows=2, ncols=1, figsize=(8, 5), sharex=True)
    plt.subplots_adjust(hspace=0.5)
    for idx, m_ch in enumerate(tx_sig):
        axs[idx].plot(radar.t_vec/1e-6, m_ch.real)
        axs[idx].set_title(f"TX channel {idx}")
        axs[idx].grid()
        axs[idx].set_ylabel('Amplitude')
    plt.xlabel("Time [µs]")
    fig.suptitle('TX signals for an observation')
    fig.tight_layout()
    plt.savefig('plots/tx_plot_2_ch.pdf', dpi=200)

def plot_rx_signals():
    tx = Transmitter(channels=2, chirps=2, tx_power=30)
    rx = Receiver(channels=2)
    radar = Radar(tx, rx, "tdm", 2000, oversample=1)
    tx_sig = radar.transmitter.tx_tdm(radar.t_vec)
    theta = np.array([[1000],[1000],[8.49],[8.49]])
    alpha = radar.get_attenuation(theta)
    tau_vec = radar.time_delay(theta, radar.t_vec)
    _, rx_sig = radar.receiver.rx_tdm(tau_vec,
                                    tx_sig,
                                    radar.transmitter.f_carrier,
                                    alpha,
                                    radar.t_vec,
                                    radar.transmitter.t_chirp)
    rx_sig, _ = radar.add_awgn(rx_sig, alpha)

    # Plot RX signals
    fig, axs = plt.subplots(nrows=2, ncols=1, figsize=(8, 5), sharex=True)
    plt.subplots_adjust(hspace=0.5)
    for idx, m_ch in enumerate(rx_sig):
        axs[idx].plot(radar.t_vec/1e-6, m_ch.real)
        axs[idx].set_title(f"RX channel {idx}")
        axs[idx].grid()
        axs[idx].set_ylabel('Amplitude')
    plt.xlabel("Time [µs]")
    fig.suptitle('RX signals for an observation')
    fig.tight_layout()
    plt.savefig('plots/rx_plot_2_ch.pdf', dpi=200)

def plot_mixed_signals():
    tx = Transmitter(channels=2, chirps=2, tx_power=30)
    rx = Receiver(channels=2)
    radar = Radar(tx, rx, "tdm", 2000, oversample=1)
    tx_sig = radar.transmitter.tx_tdm(radar.t_vec)
    theta = np.array([[1000],[1000],[8.49],[8.49]])
    alpha = radar.get_attenuation(theta)
    tau_vec = radar.time_delay(theta, radar.t_vec)
    _, rx_sig = radar.receiver.rx_tdm(tau_vec,
                                    tx_sig,
                                    radar.transmitter.f_carrier,
                                    alpha,
                                    radar.t_vec,
                                    radar.transmitter.t_chirp)
    rx_sig, _ = radar.add_awgn(rx_sig, alpha)

    ## MIXER FUNCTION (this version pads with zeros)
    chirp_len = int(radar.receiver.f_sample * radar.transmitter.t_chirp)
    # Chirp start samples
    samples = np.array([[tx + radar.m_channels*chirp
                        for chirp in range(radar.transmitter.chirps)]
                        for tx in range(radar.m_channels)]) * chirp_len
    mix_vec = []
    for n_ch, y in enumerate(rx_sig):
        # Find echo start sample
        y_sig_start = np.argmax(y > 0)
        rx_mix_vec = []
        # for m_ch, x in enumerate(tx_sig):
        #     for chirp in range(self.transmitter.chirps):
        for chirp in range(radar.transmitter.chirps):
            for m_ch, x in enumerate(tx_sig):
                # Determine start/stop samples of chirp
                chirp_start = y_sig_start + samples[m_ch][chirp]
                chirp_stop = chirp_start + chirp_len
                # Mix signal
                mix_sig = np.zeros(x.shape, dtype=np.complex128)
                mix_sig[chirp_start:chirp_stop] = y[chirp_start:chirp_stop]
                mix_sig = np.conjugate(mix_sig) * x
                rx_mix_vec.append(mix_sig)
        mix_vec.append(rx_mix_vec)
    mix_vec = np.flip(np.array(mix_vec), axis=0)

    # Plot mixed signals
    fig, axs = plt.subplots(nrows=2, ncols=1, figsize=(8, 5), sharex=True)
    plt.subplots_adjust(hspace=0.5)
    for n_ch in range(mix_vec.shape[0]):
        for chirp in range(mix_vec.shape[1]):
            axs[n_ch].plot(radar.t_vec/1e-6, mix_vec[n_ch][chirp].real, label=f'$n_{chirp}$')
        axs[n_ch].set_title(f"RX channel: {n_ch}")
        axs[n_ch].grid()
        axs[n_ch].set_ylabel('Amplitude')
        axs[n_ch].legend(loc='center right')
    plt.xlabel("Time [µs]")
    fig.suptitle('Mixed signals for an observation')
    fig.tight_layout()
    plt.savefig('plots/mixed_plot_2_ch.pdf', dpi=200)

    range_cube, range_est = radar.range_fft_cube(mix_vec)
    # Plot FFT of mixed signals
    fig, axs = plt.subplots(nrows=2, ncols=1, figsize=(8, 5), sharex=True)
    # fig2, axs2 = plt.subplots(nrows=1, ncols=1, figsize=(8, 5), sharex=True)
    plt.subplots_adjust(hspace=0.5)
    N = mix_vec.shape[2]
    T = N/(radar.receiver.f_sample * radar.oversample)
    n = np.arange(N)
    freq = n/T
    fft_range = (freq * radar.light_speed /
                (2 * radar.transmitter.bandwidth/radar.transmitter.t_chirp))
    sample = np.array([np.argmax(range_cube[n_ch][chirp])
                for chirp in range(radar.m_channels * radar.transmitter.chirps)
                for n_ch in range(radar.n_channels)])
    offset = 5
    for n_ch in range(mix_vec.shape[0]):
        for chirp in range(mix_vec.shape[1]):
            measure = fft_range[np.argmax(range_cube[n_ch][chirp])]
            axs[n_ch].plot(fft_range, np.abs(range_cube[n_ch][chirp]), label=f'$n_{chirp}={measure} m$')
            # axs2.plot(fft_range[np.min(sample)-offset:np.max(sample+1)+offset],
            #           np.abs(range_cube[n_ch][chirp])[np.min(sample)-offset:np.max(sample+1)+offset],
            #           label=f'$n_{chirp}={measure} m$')
        axs[n_ch].set_title(f"RX channel: {n_ch}")
        axs[n_ch].grid()
        axs[n_ch].set_ylabel('|P(f)|')
        axs[n_ch].legend(loc='center right')
    plt.xlabel("Range [m]")
    fig.suptitle('Range-FFT of mixed signals')
    fig.tight_layout()
    plt.savefig('plots/mixed_fft_plot_2_ch.pdf', dpi=200)

def plot_target(itr = 10):
    target = Target(1, velocity=16.6)
    fig, axs = plt.subplots(nrows=1, ncols=1, figsize=(8, 5), sharex=True)

    for idx in range(itr):
        theta = target.generate_states(300, method='random')
        axs.scatter(theta[:,0], theta[:,1], label=f'Example {idx}', s=1)
    axs.set_xlim(0, 2000)
    axs.set_ylim(0, 2000)
    axs.set_aspect(1)
    plt.ylabel('$x$ [m]')
    plt.xlabel('$y$ [m]')
    plt.savefig('plots/target_examples.pdf', dpi=200)
    
    itr = 3000
    _, ax = plt.subplots()
    ax.set_aspect(1)
    for i in range(itr):
        states = target.generate_states(15, method='random')
        ax.scatter(states[:,0], states[:,1])
    plt.title(f'First 15 observations for {itr} trajectories')
    plt.ylabel('y [m]')
    plt.xlabel('x [m]')
    ax.set_xlim(0, 2000)
    ax.set_ylim(0, 2000)
    plt.savefig('plots/targets_simulation.pdf', dpi=200)


def plot_likelihood_map(points=2000):
    """
        Plot the distrubtion of the weights given a target location
    """
    tx = Transmitter(channels=2, chirps=2, tx_power=30)
    rx = Receiver(channels=5)
    radar = Radar(tx, rx, "tdm", 2000)
    target_pos = np.array([[500], [500], [0], [10]])
    target_range, _ = radar.observation(0, target_pos)
    particle_pos_x = np.linspace(0, radar.region, points)
    particle_pos_y = np.linspace(0, radar.region, points)
    particle_filter = ParticleFilter(radar.t_obs + radar.k_space, 2)
    likelihood_map = np.zeros((points, points))

    for idx, pos_y in enumerate(particle_pos_y):
        for idy, pos_x in enumerate(particle_pos_x):
            point_range = radar.get_true_dist(np.array([[pos_x], [pos_y]]))
            likelihood = particle_filter.get_likelihood(target_range, point_range)
            likelihood_map[idx][idy] = likelihood

    c_mesh = plt.pcolormesh(particle_pos_x, particle_pos_y, likelihood_map)
    plt.colorbar(c_mesh)
    plt.title(f"Likelihoods for target in {target_pos[0][0]}, {target_pos[1][0]}")
    plt.xlabel("Meters")
    plt.ylabel("Meters")
    plt.savefig("plots/likelihood_map.pdf")
    plt.show()

def plot_distribution_2d(ranges=2400):
    """
        Plot the distrubtion of the weights given a target location
    """
    tx = Transmitter(channels=2, chirps=2, tx_power=30)
    rx = Receiver(channels=2)
    radar = Radar(tx, rx, "tdm", 2000)
    target_pos = np.array([[500], [500], [0], [10]])
    target_range, _ = radar.observation(0, target_pos)
    particle_ranges = np.linspace((0, 0), (radar.region, radar.region), ranges)
    particle_filter = ParticleFilter(radar.t_obs + radar.k_space, 2)
    likelihoods = []

    for _, particle_range in enumerate(particle_ranges):
        likelihoods.append(particle_filter.get_likelihood(target_range, particle_range))
    plt.plot(particle_ranges, likelihoods)
    plt.show()


def plot_distribution_3d(points=200):
    """
        Plot the distrubtion of the weights given a target location
    """
    tx = Transmitter(channels=2, chirps=2, tx_power=30)
    rx = Receiver(channels=5)
    radar = Radar(tx, rx, "tdm", 2000)
    target_pos = np.array([[500], [500], [0], [10]])
    target_range, _ = radar.observation(0, target_pos)
    particle_pos_x = np.linspace(0, radar.region, points)
    particle_pos_y = np.linspace(0, radar.region, points)
    particle_mesh = np.meshgrid(particle_pos_x, particle_pos_y)
    particle_filter = ParticleFilter(radar.t_obs + radar.k_space, 2)

    point_range = radar.get_true_dist(particle_mesh)
    likelihood = particle_filter.get_likelihood(target_range, point_range)

    fig = plt.figure()
    ax = plt.axes(projection="3d")
    ax.plot_surface(particle_mesh[0], particle_mesh[1], likelihood, rstride=1, cstride=1, cmap='viridis', edgecolor='none')
    plt.title("Map of likelihoods over observation region")
    ax.set_xlabel("Meters")
    ax.set_ylabel("Meters")
    ax.set_zlabel("Likelihood")
    plt.savefig("plots/likelihood_map_3d.pdf")
    plt.show()

def plot_particle_observations():
    """
        Plot 6 observations in subplots with particles and target
    """
    tx = Transmitter(channels=2, chirps=2, tx_power=30)
    rx = Receiver(channels=5)
    radar = Radar(tx, rx, "tdm", 2000)
    t_obs_tot = radar.t_obs + radar.k_space
    target = Target(t_obs_tot)
    particle_filter = ParticleFilter(t_obs_tot, radar.n_channels, n_particles=10000)
    sim = Simulator(6, radar, target, particle_filter)
    fig, ax = plt.subplots(nrows=3, ncols=2, sharex=True, sharey=True)
    ax[0][0].set_xlim(0, 2000)
    ax[0][0].set_ylim(0, 2000)
    target_state = sim.target_state
    ax[0][0].scatter(sim.particle_filter.theta_est[:,0], sim.particle_filter.theta_est[:,1], marker='.', alpha=0.2, color='b')
    ax[0][0].scatter(target_state[0], target_state[1], marker="x", color="r")
    ax[0][0].set_title("Initialization")
    for k, plot in enumerate(ax.ravel()[1:]):
        sim.target_estimate(k)
        target_state = sim.target_state
        plot.scatter(sim.particle_filter.theta_est[:,0], sim.particle_filter.theta_est[:,1], marker='.', alpha=0.1, color='b', s=1.0)
        plot.scatter(target_state[0], target_state[1], marker="x", color="r")
        plot.set_title(f"Observation {k}")

    plt.setp(ax[-1, :], xlabel='Meters')
    plt.setp(ax[:, 0], ylabel='Meters')
    plt.tight_layout()
    plt.savefig("plots/observation_comic.pdf")
    plt.show()

def plot_target_estimate():
    """
        Plot the target true location vs the estimated location
    """
    k_obs_tot = 50
    tx = Transmitter(channels=2, chirps=2, tx_power=30)
    rx = Receiver(channels=5)
    radar = Radar(tx, rx, "tdm", 2000)
    t_obs_tot = radar.t_obs + radar.k_space
    target = Target(t_obs_tot)
    particle_filter = ParticleFilter(t_obs_tot, radar.n_channels, n_particles=10000)
    sim = Simulator(k_obs_tot, radar, target, particle_filter)
    fig, ax = plt.subplots(nrows=1, ncols=2)
    ax[0].set_xlim(0, 2000)
    ax[0].set_ylim(0, 2000)

    for k in range(k_obs_tot):
        sim.target_estimate(k)
        target_true_state = sim.target_state
        target_est_state = sim.particle_filter.get_estimated_state()
        ax[0].scatter(target_true_state[0], target_true_state[1], color='r', marker='x')
        ax[0].scatter(target_est_state[0], target_est_state[1], color='b', marker='x')
        ax[1].scatter(target_true_state[0], target_true_state[1], color='r', marker='x')
        ax[1].scatter(target_est_state[0], target_est_state[1], color='b', marker='x')

    ax[0].set_title(f"True vs. Estimated state {k_obs_tot} observations")
    ax[1].set_title("Zoomed")
    ax[0].set_ylabel("Meters")
    ax[0].set_xlabel("Meters")
    ax[1].set_xlabel("Meters")
    plt.legend(("True state", "Estimated state"))
    plt.gca().set_aspect('equal')
    plt.savefig("plots/true_estimate_states.pdf")
    plt.show()

def plot_execution_time():
    """
        Plot the execution time over different counts of particles
    """
    k_obs_tot = 50
    tx = Transmitter(channels=2, chirps=2, tx_power=30)
    rx = Receiver(channels=5)
    radar = Radar(tx, rx, "tdm", 2000)
    t_obs_tot = radar.t_obs + radar.k_space
    target = Target(t_obs_tot)
    particle_counts = [100, 500, 1000, 2000, 5000, 10000, 20000, 50000, 100000]
    exe_times = []
    exe_times_tot = []
    for count in tqdm(particle_counts):
        particle_filter = ParticleFilter(t_obs_tot, radar.n_channels, n_particles=count)
        sim = Simulator(k_obs_tot, radar, target, particle_filter)
        exe_time = 0
        start_tot = timer()
        for k in range(k_obs_tot):
            start = timer()
            sim.target_estimate(k)
            stop = timer()
            exe_time += stop - start
        stop_tot = timer()
        exe_times_tot.append(stop_tot - start_tot)
        exe_times.append(exe_time/ k_obs_tot)

    plt.figure(0)
    plt.plot(particle_counts, exe_times, label="Avg. execution time 1 observation")
    plt.title("Execution time over number of particles")
    plt.xlabel("Number of particles")
    plt.ylabel("Execution time [s]")
    plt.xticks(particle_counts)
    plt.xscale('log')
    plt.savefig("plots/exe_time_avg.pdf")
    plt.figure(1)
    plt.plot(particle_counts, exe_times_tot, label=f"Execution time for {k_obs_tot} observations")
    plt.title(f"Total execution time for {k_obs_tot} observations")
    plt.xlabel("Number of particles")
    plt.ylabel("Execution time [s]")
    plt.xticks(particle_counts)
    plt.xscale('log')
    plt.savefig("plots/exe_time_tot.pdf")
    plt.show()

def plot_execution_time_vec():
    """
        Plot the execution time over different counts of particles
    """
    k_obs_tot = 50
    tx = Transmitter(channels=2, chirps=2, tx_power=30)
    rx = Receiver(channels=5)
    radar = Radar(tx, rx, "tdm", 2000)
    t_obs_tot = radar.t_obs + radar.k_space
    target = Target(t_obs_tot)
    particle_counts = [100, 500, 1000, 2000, 5000, 10000, 20000, 50000, 100000]
    exe_times = []
    exe_times_tot = []
    for count in tqdm(particle_counts):
        particle_filter = ParticleFilter(t_obs_tot, radar.n_channels, n_particles=count)
        sim = Simulator(k_obs_tot, radar, target, particle_filter)
        exe_time = 0
        start_tot = timer()
        for k in range(k_obs_tot):
            start = timer()
            sim.target_estimate_vectorized(k)
            stop = timer()
            exe_time += stop - start
        stop_tot = timer()
        exe_times_tot.append(stop_tot - start_tot)
        exe_times.append(exe_time/ k_obs_tot)

    plt.figure(0)
    plt.plot(particle_counts, exe_times, label="Avg. execution time 1 observation")
    plt.title("Execution time over number of particles (vectorized)")
    plt.xlabel("Number of particles")
    plt.ylabel("Execution time [s]")
    plt.xticks(particle_counts)
    plt.xscale('log')
    plt.savefig("plots/exe_time_avg_vec.pdf")
    plt.figure(1)
    plt.plot(particle_counts, exe_times_tot, label=f"Execution time for {k_obs_tot} observations")
    plt.title(f"Total execution time for {k_obs_tot} observations (vectorized)")
    plt.xlabel("Number of particles")
    plt.ylabel("Execution time [s]")
    plt.xticks(particle_counts)
    plt.xscale('log')
    plt.savefig("plots/exe_time_tot_vec.pdf")
    plt.show()


def plot_resampling():
    """
        Plot execution times for different resampling schemes
    """
    k_obs_tot = 50
    tx = Transmitter(channels=2, chirps=2, tx_power=30)
    rx = Receiver(channels=5)
    radar = Radar(tx, rx, "tdm", 2000)
    t_obs_tot = radar.t_obs + radar.k_space
    target = Target(t_obs_tot)
    particle_counts = [100, 500, 1000, 2000, 5000, 10000]
    resampling_schemes = ["systemic", "multinomial", "stratified"]
    exe_times = {key: list() for key in resampling_schemes}
    exe_times_tot = {key: list() for key in resampling_schemes}
    for count in tqdm(particle_counts):
        particle_filter = ParticleFilter(t_obs_tot, radar.n_channels, n_particles=count)
        sim = Simulator(k_obs_tot, radar, target, particle_filter)
        exe_time = 0
        for scheme in resampling_schemes:
            start_tot = timer()
            for k in range(k_obs_tot):
                start = timer()
                sim.target_estimate(k, resampling=scheme)
                stop = timer()
                exe_time += stop - start
            stop_tot = timer()
            exe_times_tot[scheme].append(stop_tot - start_tot)
            exe_times[scheme].append(exe_time / k_obs_tot)

    plt.figure(0)
    for key, values in exe_times.items():
        plt.plot(particle_counts, values, label=key)
    plt.title("Execution time over number of particles")
    plt.xlabel("Number of particles")
    plt.ylabel("Execution time [s]")
    plt.xticks(particle_counts)
    plt.xscale('log')
    plt.legend()
    plt.savefig("plots/exe_time_avg_resample.pdf")
    plt.figure(1)
    for key, values in exe_times_tot.items():
        plt.plot(particle_counts, values, label=key)
    plt.title(f"Total execution time for {k_obs_tot} observations")
    plt.xlabel("Number of particles")
    plt.ylabel("Execution time [s]")
    plt.xticks(particle_counts)
    plt.xscale('log')
    plt.legend()
    plt.savefig("plots/exe_time_tot_resample.pdf")
    plt.show()

def plot_theta_csv():
    dirname = os.path.dirname(os.path.dirname(os.path.abspath(__file__)))
    theta_rmse = os.path.join(dirname, "sim_results/theta_rmse.csv")
    theta_rmse_vectorized = os.path.join(dirname, "sim_results/theta_rmse_vectorized.csv")
    df_theta_rmse = pd.read_csv(theta_rmse)
    df_theta_rmse_vectorized = pd.read_csv(theta_rmse_vectorized)
    plt.plot(df_theta_rmse['Position RMSE x'], label="Position RMSE x")
    plt.plot(df_theta_rmse['Position RMSE y'], label="Position RMSE y")
    plt.legend()
    plt.xlabel("Iteration")
    plt.ylabel("RMSE [m]")
    plt.savefig("plots/theta_rmse.pdf")
    plt.show()


if __name__ == '__main__':
    plot_target()
    # plot_tx_signals()
    # plot_rx_signals()
    # plot_mixed_signals()

    # plot_alpha([0.5, 0.75, 1])
    # plot_sigma([20, 30, 50])
<<<<<<< HEAD
    #plot_likelihood_map(points=200)
    #plot_distribution_2d()
    #plot_distribution_3d()
    #plot_particle_observations()
    #plot_target_estimate()
    #plot_execution_time()
    #plot_resampling()
    #plot_execution_time_vec()
    plot_theta_csv()
=======
    # plot_likelihood_map(points=200)
    # plot_distribution_2d()
    # plot_distribution_3d()
    # plot_particle_observations()
    # plot_target_estimate()
>>>>>>> b4127b92
<|MERGE_RESOLUTION|>--- conflicted
+++ resolved
@@ -605,7 +605,6 @@
 
     # plot_alpha([0.5, 0.75, 1])
     # plot_sigma([20, 30, 50])
-<<<<<<< HEAD
     #plot_likelihood_map(points=200)
     #plot_distribution_2d()
     #plot_distribution_3d()
@@ -615,10 +614,3 @@
     #plot_resampling()
     #plot_execution_time_vec()
     plot_theta_csv()
-=======
-    # plot_likelihood_map(points=200)
-    # plot_distribution_2d()
-    # plot_distribution_3d()
-    # plot_particle_observations()
-    # plot_target_estimate()
->>>>>>> b4127b92
