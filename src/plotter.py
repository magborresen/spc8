import numpy as np
import matplotlib.pyplot as plt
from mpl_toolkits import mplot3d
from matplotlib.ticker import LinearLocator
from radar import Radar
from receiver import Receiver
from transmitter import Transmitter
from particle_filter import ParticleFilter
from target import Target
from simulator import Simulator

def plot_alpha(rho_list):
    plots_dist = []
    plots_alpha = []
    for _, rho in enumerate(rho_list):
        k_obs = 137
        tx = Transmitter(channels=2, chirps=2, tx_power=30)
        rx = Receiver(channels=2)
        radar = Radar(tx, rx, "tdm", 2000)
        target = Target(radar.t_obs + radar.k_space, velocity=16.6)
        plot_dist = []
        plot_alpha = []
        cnt_k = 0
        radar.rho = rho
        while cnt_k < k_obs-1:
            theta = target.generate_states(300, method='linear_away')
            for k in range(theta.shape[0]):
                dists = [np.sqrt((radar.rx_pos[0,rx_n] - theta[k][0])**2 + (radar.rx_pos[1,rx_n] - theta[k][1])**2) for rx_n in range(radar.n_channels)]
                if (np.array(dists) > 2500).any() or (np.array(dists) < 0).any() or cnt_k > k_obs-1:
                    break
                _, alpha = radar.observation(k, theta[k], add_noise=True)
                plot_alpha.append(alpha[0])
                plot_dist.append(np.max(dists))
                cnt_k += 1
        plots_dist.append(plot_dist)
        plots_alpha.append(plot_alpha)

    plots_dist = np.array(plots_dist)
    fig, ax = plt.subplots(nrows=1, ncols=1, figsize=(8, 5), sharex=True)
    for i, rho in enumerate(rho_list):
        ax.plot(plots_dist[i], plots_alpha[i], label=f'\u03C1 = {rho_list[i]}')
    ax.set_yscale('log')
    ax.grid()
    ax.set_xlim([0, 2400])
    plt.legend()
    plt.xlabel('Range [m]')
    plt.ylabel('\u03B1')
    fig.suptitle('Attenuation over range')
    fig.tight_layout()
    plt.savefig('attenuation_vs_range.pdf', dpi=200)

def plot_sigma(power_list):
    plots_dist = []
    plots_noise = []
    for _, power in enumerate(power_list):
        k_obs = 137
        tx = Transmitter(channels=2, chirps=2, tx_power=power)
        rx = Receiver(channels=2)
        radar = Radar(tx, rx, "tdm", 2000)
        target = Target(radar.t_obs + radar.k_space, velocity=16.6)
        plot_dist = []
        plot_noise = []
        cnt_k = 0
        while cnt_k < k_obs-1:
            theta = target.generate_states(300, method='linear_away')
            for k in range(theta.shape[0]):
                dists = [np.sqrt((radar.rx_pos[0,rx_n] - theta[k][0])**2 + (radar.rx_pos[1,rx_n] - theta[k][1])**2) for rx_n in range(radar.n_channels)]
                if (np.array(dists) > 2500).any() or (np.array(dists) < 0).any() or cnt_k > k_obs-1:
                    break
                radar.observation(k, theta[k], add_noise=True)
                plot_dist.append(np.max(dists))
                plot_noise.append(radar.receiver.sigma_noise)
                cnt_k += 1
        plots_dist.append(plot_dist)
        plots_noise.append(plot_noise)
    plots_dist = np.array(plots_dist)
    plots_noise = np.array(plots_noise)
    fig, ax = plt.subplots(nrows=1, ncols=1, figsize=(8, 5), sharex=True)
    for i, pwr in enumerate(power_list):
        ax.plot(plots_dist[i], plots_noise[i], label=f'TX power = {power_list[i]} dBm')
    ax.set_yscale('log')
    ax.grid()
    ax.set_xlim([0, 2400])
    plt.legend()
    plt.xlabel('Range [m]')
    plt.ylabel(f'$\sigma_w^2$')
    fig.suptitle('Noise variance over range')
    fig.tight_layout()
    plt.savefig('variance_vs_range.pdf', dpi=200)

def plot_tx_signals(oversample=20):
    tx = Transmitter(channels=1, chirps=1, tx_power=30)
    rx = Receiver(channels=1)
    radar = Radar(tx, rx, "tdm", 2000, oversample=oversample)

    tx_sig = radar.transmitter.tx_tdm(radar.t_vec)[0]

    # Plot chirp signal
    plot_tx_sig = tx_sig[0:10000]
    fig, axs = plt.subplots(nrows=1, ncols=1, figsize=(8, 5))
    tx_samples = np.nonzero(plot_tx_sig)
    plt.plot(radar.t_vec[tx_samples]/1e-6, plot_tx_sig[tx_samples].real)
    plt.grid()
    plt.xlabel('Time [\u03BCs]')
    plt.ylabel('Amplitude')
    fig.suptitle('First 10000 samples of chirp')
    fig.tight_layout()
    plt.savefig('plots/chirp_tx_sig.pdf', dpi=200)

    # Plot instantaneous frequency of chirp
    freq = np.linspace(0, radar.transmitter.bandwidth,
                       int(radar.transmitter.t_chirp * radar.receiver.f_sample))
    t = np.linspace(0, radar.transmitter.t_chirp,
                    int(radar.transmitter.t_chirp * radar.receiver.f_sample))
    fig, axs = plt.subplots(nrows=1, ncols=1, figsize=(8, 5))
    plt.plot(t/1e-6, freq/1e6)
    plt.xlabel('Time [\u03BCs]')
    plt.ylabel('Frequency [MHz]')
    fig.suptitle('Instantaneous frequency of chirp')
    plt.grid()
    fig.tight_layout()
    plt.savefig('plots/inst_up_chirp_tx.pdf', dpi=200)

    # Plot chirp FFT of chirp
    fft_sig = np.fft.fft(tx_sig)
    N = len(fft_sig)
    T = N/(radar.receiver.f_sample*oversample)
    n = np.arange(N)
    freq = n/T
    fig, axs = plt.subplots(nrows=1, ncols=1, figsize=(8, 5))
    freq = np.fft.fftfreq(fft_sig.shape[-1], 1/(radar.receiver.f_sample*oversample))
    axs.plot(freq[:N//2]/1e6, np.abs(fft_sig[:N//2]))
    plt.grid()
    plt.xlabel('Frequency [MHz]')
    plt.ylabel('|P(f)|')
    fig.suptitle('FFT of chirped signal')
    fig.tight_layout()
    plt.savefig('plots/tx_fft_plot_chirp.pdf', dpi=200)

    # Plot TX signals for observation
    tx = Transmitter(channels=2, chirps=2, tx_power=30)
    radar = Radar(tx, rx, "tdm", 2000, oversample=oversample)
    tx_sig = radar.transmitter.tx_tdm(radar.t_vec)
    fig, axs = plt.subplots(nrows=2, ncols=1, figsize=(8, 5), sharex=True)
    plt.subplots_adjust(hspace=0.5)
    for idx, m_ch in enumerate(tx_sig):
        axs[idx].plot(radar.t_vec/1e-6, m_ch.real)
        axs[idx].set_title(f"TX channel {idx}")
        axs[idx].grid()
        axs[idx].set_ylabel('Amplitude')
    plt.xlabel("Time [µs]")
    fig.suptitle('TX signals for an observation')
    fig.tight_layout()
    plt.savefig('plots/tx_plot_2_ch.pdf', dpi=200)

def plot_rx_signals():
    tx = Transmitter(channels=2, chirps=2, tx_power=30)
    rx = Receiver(channels=2)
    radar = Radar(tx, rx, "tdm", 2000, oversample=1)
    tx_sig = radar.transmitter.tx_tdm(radar.t_vec)
    theta = np.array([[1000],[1000],[8.49],[8.49]])
    alpha = radar.get_attenuation(theta)
    tau_vec = radar.time_delay(theta, radar.t_vec)
    _, rx_sig = radar.receiver.rx_tdm(tau_vec,
                                    tx_sig,
                                    radar.transmitter.f_carrier,
                                    alpha,
                                    radar.t_vec,
                                    radar.transmitter.t_chirp)
    rx_sig, _ = radar.add_awgn(rx_sig, alpha)

    # Plot RX signals
    fig, axs = plt.subplots(nrows=2, ncols=1, figsize=(8, 5), sharex=True)
    plt.subplots_adjust(hspace=0.5)
    for idx, m_ch in enumerate(rx_sig):
        axs[idx].plot(radar.t_vec/1e-6, m_ch.real)
        axs[idx].set_title(f"RX channel {idx}")
        axs[idx].grid()
        axs[idx].set_ylabel('Amplitude')
    plt.xlabel("Time [µs]")
    fig.suptitle('RX signals for an observation')
    fig.tight_layout()
    plt.savefig('plots/rx_plot_2_ch.pdf', dpi=200)

def plot_mixed_signals():
    tx = Transmitter(channels=2, chirps=2, tx_power=30)
    rx = Receiver(channels=2)
    radar = Radar(tx, rx, "tdm", 2000, oversample=1)
    tx_sig = radar.transmitter.tx_tdm(radar.t_vec)
    theta = np.array([[1000],[1000],[8.49],[8.49]])
    alpha = radar.get_attenuation(theta)
    tau_vec = radar.time_delay(theta, radar.t_vec)
    _, rx_sig = radar.receiver.rx_tdm(tau_vec,
                                    tx_sig,
                                    radar.transmitter.f_carrier,
                                    alpha,
                                    radar.t_vec,
                                    radar.transmitter.t_chirp)
    rx_sig, _ = radar.add_awgn(rx_sig, alpha)

    ## MIXER FUNCTION (this version pads with zeros)
    chirp_len = int(radar.receiver.f_sample * radar.transmitter.t_chirp)
    # Chirp start samples
    samples = np.array([[tx + radar.m_channels*chirp
                        for chirp in range(radar.transmitter.chirps)]
                        for tx in range(radar.m_channels)]) * chirp_len
    mix_vec = []
    for n_ch, y in enumerate(rx_sig):
        # Find echo start sample
        y_sig_start = np.argmax(y > 0)
        rx_mix_vec = []
        # for m_ch, x in enumerate(tx_sig):
        #     for chirp in range(self.transmitter.chirps):
        for chirp in range(radar.transmitter.chirps):
            for m_ch, x in enumerate(tx_sig):
                # Determine start/stop samples of chirp
                chirp_start = y_sig_start + samples[m_ch][chirp]
                chirp_stop = chirp_start + chirp_len
                # Mix signal
                mix_sig = np.zeros(x.shape, dtype=np.complex128)
                mix_sig[chirp_start:chirp_stop] = y[chirp_start:chirp_stop]
                mix_sig = np.conjugate(mix_sig) * x
                rx_mix_vec.append(mix_sig)
        mix_vec.append(rx_mix_vec)
    mix_vec = np.flip(np.array(mix_vec), axis=0)

    # Plot mixed signals
    fig, axs = plt.subplots(nrows=2, ncols=1, figsize=(8, 5), sharex=True)
    plt.subplots_adjust(hspace=0.5)
    for n_ch in range(mix_vec.shape[0]):
        for chirp in range(mix_vec.shape[1]):
            axs[n_ch].plot(radar.t_vec/1e-6, mix_vec[n_ch][chirp].real, label=f'$n_{chirp}$')
        axs[n_ch].set_title(f"RX channel: {n_ch}")
        axs[n_ch].grid()
        axs[n_ch].set_ylabel('Amplitude')
        axs[n_ch].legend(loc='center right')
    plt.xlabel("Time [µs]")
    fig.suptitle('Mixed signals for an observation')
    fig.tight_layout()
    plt.savefig('plots/mixed_plot_2_ch.pdf', dpi=200)

    range_cube, range_est = radar.range_fft_cube(mix_vec)
    # Plot FFT of mixed signals
    fig, axs = plt.subplots(nrows=2, ncols=1, figsize=(8, 5), sharex=True)
    # fig2, axs2 = plt.subplots(nrows=1, ncols=1, figsize=(8, 5), sharex=True)
    plt.subplots_adjust(hspace=0.5)
    N = mix_vec.shape[2]
    T = N/(radar.receiver.f_sample * radar.oversample)
    n = np.arange(N)
    freq = n/T
    fft_range = (freq * radar.light_speed /
                (2 * radar.transmitter.bandwidth/radar.transmitter.t_chirp))
    sample = np.array([np.argmax(range_cube[n_ch][chirp])
                for chirp in range(radar.m_channels * radar.transmitter.chirps)
                for n_ch in range(radar.n_channels)])
    offset = 5
    for n_ch in range(mix_vec.shape[0]):
        for chirp in range(mix_vec.shape[1]):
            measure = fft_range[np.argmax(range_cube[n_ch][chirp])]
            axs[n_ch].plot(fft_range, np.abs(range_cube[n_ch][chirp]), label=f'$n_{chirp}={measure} m$')
            # axs2.plot(fft_range[np.min(sample)-offset:np.max(sample+1)+offset],
            #           np.abs(range_cube[n_ch][chirp])[np.min(sample)-offset:np.max(sample+1)+offset],
            #           label=f'$n_{chirp}={measure} m$')
        axs[n_ch].set_title(f"RX channel: {n_ch}")
        axs[n_ch].grid()
        axs[n_ch].set_ylabel('|P(f)|')
        axs[n_ch].legend(loc='center right')
    plt.xlabel("Range [m]")
    fig.suptitle('Range-FFT of mixed signals')
    fig.tight_layout()
    plt.savefig('plots/mixed_fft_plot_2_ch.pdf', dpi=200)

def plot_target(itr = 10):
    target = Target(1, velocity=16)
    fig, axs = plt.subplots(nrows=1, ncols=1, figsize=(8, 5), sharex=True)

    for idx in range(itr):
        theta = target.generate_states(300, method='random')
        axs.scatter(theta[:,0], theta[:,1], label=f'Example {idx}', s=1)
    axs.set_xlim(0, 2000)
    axs.set_ylim(0, 2000)
    axs.set_aspect(1)
    plt.ylabel('$x$ [m]')
    plt.xlabel('$y$ [m]')
    plt.savefig('plots/target_examples.pdf', dpi=200)


def plot_likelihood_map(points=2000):
    """
        Plot the distrubtion of the weights given a target location
    """
    tx = Transmitter(channels=2, chirps=2, tx_power=30)
    rx = Receiver(channels=5)
    radar = Radar(tx, rx, "tdm", 2000)
    target_pos = np.array([[500], [500], [0], [10]])
    target_range, _ = radar.observation(0, target_pos)
    particle_pos_x = np.linspace(0, radar.region, points)
    particle_pos_y = np.linspace(0, radar.region, points)
    particle_filter = ParticleFilter(radar.t_obs + radar.k_space, 2)
    likelihood_map = np.zeros((points, points))

    for idx, pos_y in enumerate(particle_pos_y):
        for idy, pos_x in enumerate(particle_pos_x):
            point_range = radar.get_true_dist(np.array([[pos_x], [pos_y]]))
            likelihood = particle_filter.get_likelihood(target_range, point_range)
            likelihood_map[idx][idy] = likelihood

    c_mesh = plt.pcolormesh(particle_pos_x, particle_pos_y, likelihood_map)
    plt.colorbar(c_mesh)
    plt.title(f"Likelihoods for target in {target_pos[0][0]}, {target_pos[1][0]}")
    plt.xlabel("Meters")
    plt.ylabel("Meters")
    plt.savefig("plots/likelihood_map.pdf")
    plt.show()

def plot_distribution_2d(ranges=2400):
    """
        Plot the distrubtion of the weights given a target location
    """
    tx = Transmitter(channels=2, chirps=2, tx_power=30)
    rx = Receiver(channels=2)
    radar = Radar(tx, rx, "tdm", 2000)
    target_pos = np.array([[500], [500], [0], [10]])
    target_range, _ = radar.observation(0, target_pos)
    particle_ranges = np.linspace((0, 0), (radar.region, radar.region), ranges)
    particle_filter = ParticleFilter(radar.t_obs + radar.k_space, 2)
    likelihoods = []

    for _, particle_range in enumerate(particle_ranges):
        likelihoods.append(particle_filter.get_likelihood(target_range, particle_range))
    plt.plot(particle_ranges, likelihoods)
    plt.show()


def plot_distribution_3d(points=200):
    """
        Plot the distrubtion of the weights given a target location
    """
    tx = Transmitter(channels=2, chirps=2, tx_power=30)
    rx = Receiver(channels=5)
    radar = Radar(tx, rx, "tdm", 2000)
    target_pos = np.array([[500], [500], [0], [10]])
    target_range, _ = radar.observation(0, target_pos)
    particle_pos_x = np.linspace(0, radar.region, points)
    particle_pos_y = np.linspace(0, radar.region, points)
    particle_mesh = np.meshgrid(particle_pos_x, particle_pos_y)
    particle_filter = ParticleFilter(radar.t_obs + radar.k_space, 2)

    point_range = radar.get_true_dist(particle_mesh)
    likelihood = particle_filter.get_likelihood(target_range, point_range)

    fig = plt.figure()
    ax = plt.axes(projection="3d")
    ax.plot_surface(particle_mesh[0], particle_mesh[1], likelihood, rstride=1, cstride=1, cmap='viridis', edgecolor='none')
    plt.title("Map of likelihoods over observation region")
    ax.set_xlabel("Meters")
    ax.set_ylabel("Meters")
    ax.set_zlabel("Likelihood")
    plt.savefig("plots/likelihood_map_3d.pdf")
    plt.show()

if __name__ == '__main__':
    # plot_target()
    # plot_tx_signals()
    # plot_rx_signals()
    # plot_mixed_signals()

    # plot_alpha([0.5, 0.75, 1])
    # plot_sigma([20, 30, 50])
<<<<<<< HEAD
    #plot_likelihood_map(points=200)
    #plot_distribution_2d()
    plot_distribution_3d()
=======
    # plot_likelihood_map(points=200)
>>>>>>> 9d691fd9
<|MERGE_RESOLUTION|>--- conflicted
+++ resolved
@@ -367,10 +367,6 @@
 
     # plot_alpha([0.5, 0.75, 1])
     # plot_sigma([20, 30, 50])
-<<<<<<< HEAD
     #plot_likelihood_map(points=200)
     #plot_distribution_2d()
-    plot_distribution_3d()
-=======
-    # plot_likelihood_map(points=200)
->>>>>>> 9d691fd9
+    plot_distribution_3d()