"""
    Radar system object consisting of transmitter(s) and receiver(s)
"""
import numpy as np
import matplotlib.pyplot as plt
from scipy.signal import butter, sosfilt
from receiver import Receiver
from transmitter import Transmitter
from target import Target
from scipy.constants import k as Boltzman

class Radar:
    """
        Radar system class

        Args:
            no value
        Returns:
            no value
    """

    def __init__(self, transmitter, receiver, mp_method, region, oversample=1):
        self.transmitter = transmitter
        self.receiver = receiver
        self.mp_method = mp_method
        self.region = region
        self.snr = None
        self.n_channels = self.receiver.channels
        self.m_channels = self.transmitter.channels
        self.t_rx = 20e-6
        self.t_obs = (self.transmitter.t_chirp * self.m_channels *
                      self.transmitter.chirps + self.transmitter.t_chirp)
        self.oversample = oversample
        self.samples_per_obs = int(self.receiver.f_sample * self.t_obs * self.oversample)
        self.light_speed = 300e6
        self.atmos_loss_factor = 0.02
        self.wavelength = self.light_speed / self.transmitter.f_carrier
        self.tx_pos = None
        self.rx_pos = None
        self.rx_tx_spacing = 0
        self.place_antennas()
        self.max_range = None
        self.min_range = self.transmitter.t_chirp * self.light_speed / 2
        self.range_res = self.light_speed / (2 * self.transmitter.bandwidth)
        self.k_space = 1
        self.t_vec = self.create_time_vector()
        self.rho = 0.5

    def place_antennas(self) -> None:
        """
            Place antennas in 2D region.

            Args:
                no value

            Returns:
                no value
        """
        tx_dist = self.wavelength * 2
        rx_dist = self.wavelength / 2
        
        self.tx_pos = np.array([(self.region / 2 - self.wavelength / 2 -
                                  np.linspace(0, (self.m_channels-1) * tx_dist, self.m_channels)),
                                  np.zeros(self.m_channels)])

<<<<<<< HEAD
        self.rx_pos = np.array([(self.region / 2 + self.rx_tx_spacing / 2 +
                                np.linspace(self.wavelength / 2,
                                            self.n_channels * self.wavelength/2,
                                            self.n_channels)),
=======
        self.rx_pos = np.array([(self.region / 2 + self.wavelength / 2 +
                                np.linspace(0, (self.n_channels-1) * rx_dist, self.n_channels)),
>>>>>>> 9d691fd9
                                np.zeros(self.n_channels)])

    def plot_antennas(self) -> None:
        """ Plot antenna postions in 2D space

            Args:
                no value

            Returns:
                no value
        """
        offset = self.wavelength
        plt.scatter(self.tx_pos[0], self.tx_pos[1], label="TX Antennas")
        plt.scatter(self.rx_pos[0], self.rx_pos[1], label="RX Antennas")
        plt.legend()
        plt.xlim(self.tx_pos[0][-1]-offset, self.rx_pos[0][-1]+offset)
        plt.ylim(-offset, self.tx_pos[1][-1]+offset)
        plt.grid()
        plt.ylim()
        plt.title("RX/TX positions in the plane")
        plt.xlabel("Position [m]")
        plt.ylabel("Position [m]")
        plt.show()

    def plot_region(self, states, zoom=False):
        """
            Plots the observation region with antenna locations and trajectory

            Args:
                states (np.ndarray): Collection of all states
                zoom (bool): Show only trajectory region if true

            Returns:
                no value
        """
        _, ax = plt.subplots()
        ax.scatter(states[:,0], states[:,1], label="Trajectory")
        ax.scatter(self.tx_pos[0], self.tx_pos[1], label="TX Antennas")
        ax.scatter(self.rx_pos[0], self.rx_pos[1], label="RX Antennas")
        ax.set_aspect(1)
        if zoom:
            ax.set_xlim(min(states[:,0]), max(states[:,0]))
            ax.set_ylim(min(states[:,1]), max(states[:,1]))
        else:
            ax.set_xlim(0, self.region)
            ax.set_ylim(0, self.region)
        plt.title('Observation region with antennas and trajectory')
        plt.ylabel('y [m]')
        plt.xlabel('x [m]')
        plt.legend()
        plt.show()

    def get_true_dist(self, theta):
        """
            Get the true distance of the target to each receiver antenna

            Args:
                theta (np.ndarray): Position and velocity vector of the target

            Returns:
                true_dist (list): List of eucledian distances to each of the receiver antennas
        """
        true_dist = [np.sqrt((self.rx_pos[0,rx_n] - theta[0])**2 +
                             (self.rx_pos[1,rx_n] - theta[1])**2)
                    for rx_n in range(self.n_channels)]

        return np.array(true_dist)

    def get_true_vel(self, theta):
        """
            Get the velocity of the target

            Args:
                theta (np.ndarray): Position and velocity vector of the target

            Returns:
                true_vel (float): True velocity of the target
        """
        true_vel = np.linalg.norm((theta[2], theta[3]))

        return true_vel

    def time_delay(self, theta: np.ndarray, t_vec: np.ndarray) -> list:
        """
            Find time delays from receiver each n, to the target, and back to
            every transmitter. Note that output dimension will be M*N

            Args:
                theta (np.ndarray): Target state at observation k
                t_vec  (np.ndarray): Times for which to calculate the delays

            Returns:
                tau (np.ndarray): Collection of time delay signals
        """

        traj = self.trajectory(t_vec, theta)

        tau = []
        for rx_n in range(self.n_channels):
            for tx_m in range(self.m_channels):
                d_tx = np.sqrt((self.tx_pos[0,tx_m] - traj[0].T)**2 +
                               (self.tx_pos[1,tx_m] - traj[1].T)**2)
                d_rx = np.sqrt((self.rx_pos[0,rx_n] - traj[0].T)**2 +
                               (self.rx_pos[1,rx_n] - traj[1].T)**2)

                tau_kmn = 1 / self.light_speed * (d_tx + d_rx)

                tau.append(tau_kmn)

        return np.array(tau)

    def trajectory(self, t_vec: np.ndarray, theta: np.ndarray) -> np.ndarray:
        """
            Calculate target trajectory within an acquisition period

            Angle A is betweeen the line-of-sight from origin to target, and
            the velocity vector of the drone. los is a unit vector
            representation of the line-of-sight.

            Args:
                t_vec (np.ndarray): time vector
                theta (np.ndarray): Target position

            Returns:
                r_k (np.ndarray): Short time trajectory model based
                                  on original position and velocity.
        """
        # Normalized unitvector for position (line-of-sight
        p_antenna = np.array([[self.region/2], [0]])
        p_offset = p_antenna - theta[:2]
        los = p_offset / np.linalg.norm(p_offset)
        # los = theta[:2] / np.linalg.norm(theta[:2])

        # Target trajectory within acquisition period
        r_k = theta[:2] + (t_vec - t_vec[0]) * ((los[0]*theta[2]) + (los[1]*theta[3]))
        # r_k = theta[:2] + (t_vec - t_vec[0]) * ((los[0]*theta[2]) + (los[1]*theta[3]))

        return r_k

    def get_attenuation(self, theta, target_rcs=0.04):
        """
            Calculate alpha to attenuate the received signal

            The target range used in this function, is equal to the echo range.

            Args:
                theta (np.ndarray): Target position
                target_rcs (float): Radar-cross-section
                rho (float): Effectivity of aperture (0 < rho <= 1)

            Returns:
                alpha (np.ndarray): Receiver attenuations
        """
        aperture = self.wavelength**2 * self.rho
        gain = 4 * np.pi * aperture / self.wavelength**2
        alpha = []
        for rx_n in range(self.n_channels):
            # Get range from receiver to target
            target_range = np.sqrt((self.rx_pos[0,rx_n] - theta[0])**2 +
                                   (self.rx_pos[1,rx_n] - theta[1])**2)

            # Determine atmospheric loss (Richards, p. 43)
            loss_atmospheric = 10**(self.atmos_loss_factor * target_range / 5000)

            # Calculate attenuation (Richards, p. 92)
            attenuation = (gain**2 * self.wavelength**2 * target_rcs /
                          ((4*np.pi)**3 * target_range**4 * loss_atmospheric))
            alpha.append(attenuation)

        return np.array(alpha)

    def add_awgn(self, signals, alpha):
        """
            Calculate and add circular symmetric white gaussian noise to the signal

            Args:
                sig (np.ndarray): The original signal
                sig_var (np.ndarray): Variance of the part of the
                                      observation containing the signal(s).

            Returns:
                sig_noise (np.ndarray): Signal with noise added.
        """
        signals_noise = []
        for signal in signals:
            sig_noise = np.copy(signal)
            # Find where the signal is non zero
            sig_idx = np.abs(signal) > 0
            # Index the original signal
            sig_only = signal[sig_idx]
            # Find the variance (power of the signal)
            sig_var = np.var(sig_only)

            # Determine spectral height of noise
            t_sig = self.m_channels * self.transmitter.chirps * self.transmitter.t_chirp
            fraq = t_sig / Boltzman * self.receiver.temp * self.receiver.noise_figure

            # # Calculate linear SNR
            # lin_snr = 10.0**(self.snr / 10.0)
            lin_snr = np.mean(alpha * fraq)
            self.snr = 10*np.log10(lin_snr)

            # Calculate the variance of the noise
            n_var = sig_var / lin_snr
            # Calculate the noise
            noise = np.sqrt(n_var / 2) * (np.random.normal(size=(sig_only.shape)) +
                                        1j*np.random.normal(size=(sig_only.shape)))

            sig_noise[sig_idx] = signal[sig_idx] + noise
            signals_noise.append(sig_noise)

        return np.array(signals_noise), np.var(noise)


    def create_time_vector(self):
        """
            Create a generic time vector

            Args:
                no value

            Returns:
                t_vec (np.ndarray): Array containing sample times
        """
        t_vec = np.linspace(0, self.t_obs, self.samples_per_obs)

        return t_vec

    def butter_lowpass_filter(self, sigs, cutoff, order=10):
        """
            Create and apply a low-pass Butterworth filter on multiple signals

            Args:
                sigs (np.ndarray): Collection of signals
                cutoff (float): Cutoff frequency for filter
                order (int): Filter order

            Returns:
                sigs_filtered (np.ndarray): Collection of filtered signals
        """
        # Create the filter
        nyq = self.receiver.f_sample * self.oversample
        sos = butter(order, cutoff, fs=nyq, btype='low', analog=False, output='sos')
        sigs_filtered = []
        # Apply the filter
        for _, sig in enumerate(sigs):
            sigs_filtered.append(sosfilt(sos, sig))
        return np.array(sigs_filtered)

    def signal_mixer(self, rx_sig, tx_sig):
        """
            This is a complex signal mixer, that seperates individual chirps
            in the received signals - and mixes them with the respective
            transmitted chirp. Since there will be a total of m_channels * N_c
            chirps, so will the output. Output is indexed by n_channels and
            chirp_index.

            Args:
                rx_sig (np.ndarray): Collection of received signals
                tx_sig (np.ndarray): Collection of transmitted signals

            Returns:
                mix_vec (np.ndarray): Collection of mixed signals
        """
        # Chirp length in samples
        chirp_len = int(self.receiver.f_sample * self.transmitter.t_chirp)
        # Chirp start samples
        samples = np.array([[tx + self.m_channels*chirp
                            for chirp in range(self.transmitter.chirps)]
                            for tx in range(self.m_channels)]) * chirp_len
        mix_vec = []
        for _, y in enumerate(rx_sig):
            # Find echo start sample
            y_sig_start = np.argmax(y > 0)
            rx_mix_vec = []
            # for m_ch, x in enumerate(tx_sig):
            #     for chirp in range(self.transmitter.chirps):
            for chirp in range(self.transmitter.chirps):
                for m_ch, x in enumerate(tx_sig):
                    # Determine start/stop samples of chirp
                    chirp_start = y_sig_start + samples[m_ch][chirp]
                    chirp_stop = chirp_start + chirp_len
                    # Mix signal
                    # mix_sig = np.zeros(x.shape, dtype=np.complex128)
                    mix_sig = y[chirp_start:chirp_stop]
                    mix_sig = np.conjugate(mix_sig) * x[chirp_start:chirp_stop]
                    rx_mix_vec.append(mix_sig)

            mix_vec.append(rx_mix_vec)
        mix_vec = np.flip(np.array(mix_vec), axis=0)
        return mix_vec

    def range_fft_cube(self, mix_vec):
        """
            This is a complex signal mixer, that seperates individual chirps
            in the received signals - and mixes them with the respective
            transmitted chirp. Since there will be a total of m_channels * N_c
            chirps, so will the output. Output is indexed by n_channels and
            chirp_index.

            Args:
                mix_vec (np.ndarray): Collection of mixed signals

            Returns:
                range_cube (np.ndarray): Three-dimensional range cube
        """
        # Prepare low-pass filter for mixed signals
        nyq = self.receiver.f_sample * self.oversample
        sos = butter(10, nyq/2-1, fs=nyq, btype='low', analog=False, output='sos')
        T = self.samples_per_obs/(self.receiver.f_sample * self.oversample)
        n = np.arange(self.samples_per_obs)
        freq = n/T
        sig_range = (freq * self.light_speed /
                    (2 * self.transmitter.bandwidth/self.transmitter.t_chirp))
        range_est = []
        range_cube = []
        for n_ch in range(self.n_channels):
            range_n = 0
            fft_vec = []
            for chirp_idx in range(self.m_channels * self.transmitter.chirps):
                # Find non-zero part of mixed signal
                sig = mix_vec[n_ch][chirp_idx]
                # Low-pass filter mixed signal
                sig_fil = sosfilt(sos, sig)
                # Get range-FFT of mixed signal
                sig_fft = np.fft.fft(sig_fil)
                N = len(sig_fft)
                T = N/(self.receiver.f_sample * self.oversample)
                n = np.arange(N)
                freq = n/T
                # Convert frequency to range
                sig_range = (freq * self.light_speed /
                            (2 * self.transmitter.bandwidth/self.transmitter.t_chirp))
                fft_vec.append(sig_fft)
                range_n += sig_range[np.argmax(sig_fft)]
            range_est.append(range_n / (self.m_channels * self.transmitter.chirps))
            range_cube.append(fft_vec)

        return np.array(range_cube), np.array(range_est)

    def velocity_fft_cube(self, range_cube):
        """
            THIS FUNCTION IS NOT FULLY FUNCTIONAL

            Args:
                range_cube (np.ndarray): Three-dimensional range cube

            Returns:
                none
        """
        samples = [np.argmax(range_cube[n_ch][chirp])
                    for chirp in range(self.m_channels * self.transmitter.chirps)
                    for n_ch in range(self.n_channels)]
        vel_est = np.zeros(range_cube.shape, dtype=np.complex128)
        for n_ch in range(self.n_channels):
            cube = range_cube[n_ch].T
            vel_cube = np.zeros(cube.shape, dtype=np.complex128)
            for idx in range(vel_cube.shape[0]):
                sig_fft = np.fft.fft(cube[idx])
                vel_cube[idx] = sig_fft
            vel_est[n_ch] = vel_cube.T
        velocity_table = 2*np.pi*np.concatenate((np.arange(0, (self.transmitter.chirps*self.m_channels)//2), np.arange(-(self.transmitter.chirps*self.m_channels)//2, 0)[::-1]))*self.transmitter.bandwidth/(self.transmitter.chirps*self.m_channels)
        velocity_table = velocity_table * self.light_speed / (4*np.pi*self.transmitter.f_carrier)
        plt.imshow(np.abs(vel_est[0]))
        plt.imshow(np.abs(vel_est[1]))
        plt.xlim((min(samples),max(samples)+1))
        plt.yticks(range(velocity_table.size), velocity_table)
        plt.gca().set_aspect('equal')

    def observation(self, k_obs, theta, alpha=None, add_noise=False,
                    plot_tx=False, plot_rx=False, plot_tau=False, plot_mixed=False,
                    plot_range_fft=False):
        """
            Create a time vector for a specific observation, generate the Tx
            signal and make the observation.

            Args:
                k_obs (int): Observation to calculate the signals for.
                theta (np.ndarray): Target position and velocity.
                plot_tx (bool): Plot the transmitted signals.
                plot_rx (bool): Plot the received signals.
                plot_tau (bool): Plot the calculated delays over time.

            Returns:
                rx_sig (list): List of tdm rx signal
        """
        if alpha is None:
            alpha = self.get_attenuation(theta)

        # Find the time delay between the tx -> target -> rx
        tau_vec = self.time_delay(theta, self.t_vec)

        # Find the originally transmitted signal (starting at t = 0)
        tx_sig = self.transmitter.tx_tdm(self.t_vec)

        # Create the received signal
        s_sig, rx_sig = self.receiver.rx_tdm(tau_vec,
                                             tx_sig,
                                             self.transmitter.f_carrier,
                                             alpha,
                                             self.t_vec,
                                             self.transmitter.t_chirp)

        if add_noise:
            rx_sig, self.receiver.sigma_noise = self.add_awgn(rx_sig, alpha)

        # Mix signals
        mix_vec = self.signal_mixer(rx_sig, tx_sig)
        # Range-FFT
        range_cube, range_est = self.range_fft_cube(mix_vec)
        # range_true, vel_true = self.get_true_dist(theta)
        # self.velocity_fft_cube(range_cube)
        # self.print_estimates(range_true, range_est, vel_true, np.zeros(self.n_channels))

        # Plotters
        if plot_tx:
            self.plot_sig(tx_sig, f"TX signals for observation {k_obs}")
        if plot_rx:
            self.plot_sig(rx_sig, f"RX signals for observation {k_obs}")
        if plot_tau:
            self.plot_tau(tau_vec)
        if plot_mixed:
            self.plot_sig(mix_vec, f"LPF Mixed signals for observation {k_obs}")
        if plot_range_fft:
            self.plot_range_fft(mix_vec, f"FFT for LPF mixed signals for observation {k_obs}")

        return range_est, alpha

    def print_estimates(self, range_true, range_est, vel_true, vel_est):
        print('v_max =', self.wavelength / (4*self.transmitter.t_chirp))
        print('v_res =', self.wavelength / (4*(self.t_obs - self.transmitter.t_chirp)))
        print(f'\nTarget velocity = {vel_true}')
        for n_ch in range(self.n_channels):
            print(f'Receiver {n_ch}:\n Range true: {range_true[n_ch][0]}\n Range est: {range_est[n_ch]}\n Range error: {range_true[n_ch][0]-range_est[n_ch]}\n Velocity est: {vel_est[n_ch]}\n Velocity error: {vel_true-vel_est[n_ch]}\n')

    def plot_sig(self, sig, title):
        """
            Plot the transmitted signals over time. This plotter will create a
            subplot for each signal, be aware that it does not plot more than
            {maxPlots} subplots in total.

            Args:
                sig (np.ndarray): Collection of signal to plot
                title (str): Title for the plot

            Returns:
                no value
        """
        max_plots = 5
        fig, axs = plt.subplots(nrows=min(self.m_channels, max_plots),
                                ncols=1, figsize=(8, 5), sharex=True)
        plt.subplots_adjust(hspace=0.5)
        for idx, m_ch in enumerate(sig):
            axs[idx].plot(self.t_vec / 1e-6, m_ch.real)
            axs[idx].set_title(f"Channel: {idx}")
            if idx == max_plots-1:
                break
        plt.xlabel("Time [µs]")
        fig.suptitle(title)
        plt.tight_layout()
        plt.show()

    def plot_tau(self, tau_vec):
        """
            Plot the calculated delays over time

            Args:
                tau_vec (np.ndarray): Collection of time delays over time

            Returns:
                no value
        """
        for idx, tau in enumerate(tau_vec):
            plt.plot(self.t_vec / 1e-6, self.light_speed * tau / 2, label=f'\u03C4$_{idx}$')
            print(f"Change in \u03C4: {idx}", tau[-1] - tau[0])
        plt.legend()
        plt.xlabel("Time [µs]")
        plt.ylabel("Range [m]")
        plt.title("\u03C4 converted into range over time")
        plt.show()

    def plot_range_fft(self, sig_vec, title=None):
        """
            Find and plot FFT's for inputtet signals. This plotter will create
            a subplot for each signal, be aware that it does not plot more than
            {maxPlots} subplots in total.

            Args:
                tau_vec (np.ndarray): Collection of time delays over time
                title (str): Title for the plot

            Returns:
                no value
        """
        max_plots = 3
        fig, axs = plt.subplots(nrows=min(self.m_channels, max_plots),
                                ncols=1, figsize=(8, 5), sharex=True)
        plt.subplots_adjust(hspace=0.5)
        for idx, sig in enumerate(sig_vec):
            fft_sig = np.fft.fft(sig)
            N = len(fft_sig)
            T = N/(self.receiver.f_sample * self.oversample)
            n = np.arange(N)
            freq = n/T
            fft_range = (freq * self.light_speed /
                        (2 * self.transmitter.bandwidth/self.transmitter.t_chirp))
            axs[idx].plot(fft_range, N * np.abs(fft_sig))
            axs[idx].set_title(f"Channel: {idx}")

            sample = np.argmax(len(fft_sig) * np.abs(fft_sig))
            # print(fft_range[sample])

            if idx == max_plots-1:
                break
        plt.xlabel("Range [m]")
        fig.suptitle(title)
        plt.tight_layout()
        plt.show()

if __name__ == '__main__':
    k = 100
    tx = Transmitter(channels=2, chirps=2)
    rx = Receiver(channels=2)

    radar = Radar(tx, rx, "tdm", 2000)
    target = Target(radar.t_obs + radar.k_space, velocity=-12)
    target_states = target.generate_states(k, 'linearaway')
    # radar.observation(20, target_states[20],
    #                   add_noise=True, plot_tx=False, plot_rx=False,
    #                   plot_mixed=False, plot_range_fft=False)
    # radar.plot_region(target_states)
    radar.plot_antennas()<|MERGE_RESOLUTION|>--- conflicted
+++ resolved
@@ -58,20 +58,13 @@
         """
         tx_dist = self.wavelength * 2
         rx_dist = self.wavelength / 2
-        
+
         self.tx_pos = np.array([(self.region / 2 - self.wavelength / 2 -
                                   np.linspace(0, (self.m_channels-1) * tx_dist, self.m_channels)),
                                   np.zeros(self.m_channels)])
 
-<<<<<<< HEAD
-        self.rx_pos = np.array([(self.region / 2 + self.rx_tx_spacing / 2 +
-                                np.linspace(self.wavelength / 2,
-                                            self.n_channels * self.wavelength/2,
-                                            self.n_channels)),
-=======
         self.rx_pos = np.array([(self.region / 2 + self.wavelength / 2 +
                                 np.linspace(0, (self.n_channels-1) * rx_dist, self.n_channels)),
->>>>>>> 9d691fd9
                                 np.zeros(self.n_channels)])
 
     def plot_antennas(self) -> None:
