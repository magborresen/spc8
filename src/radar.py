--- conflicted
+++ resolved
@@ -127,15 +127,9 @@
             Returns:
                 true_dist (list): List of eucledian distances to each of the receiver antennas
         """
-<<<<<<< HEAD
         true_dist = [np.sqrt((self.rx_pos[0,rx_n] - theta[0])**2 +
                              (self.rx_pos[1,rx_n] - theta[1])**2)
                     for rx_n in range(self.n_channels)]
-=======
-        true_dist = [np.sqrt((radar.rx_pos[rx_n] - theta[0])**2 +
-                             (radar.rx_pos[rx_n] - theta[1])**2)
-                    for rx_n in range(radar.n_channels)]
->>>>>>> ac843bde
 
         return true_dist
 
