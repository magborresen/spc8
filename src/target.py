--- conflicted
+++ resolved
@@ -58,21 +58,12 @@
                                             [vel_x], [-vel_y]])
         # Linear, away from origin:
         elif method == 'linear_away':
-<<<<<<< HEAD
-            self.init_state = np.array([[500], [500],
-                                        [0], [self.velocity]])
-        # Linear, towards origin:
-        else:
-            self.init_state = np.array([[1500], [500],
-                                        [0], [self.velocity]])
-=======
             self.init_state = np.array([[1000], [100],
                                         [0], [self.velocity]])
         # Linear, towards origin:
         else:
             self.init_state = np.array([[1000], [1000],
                                         [0], [-self.velocity]])
->>>>>>> 2fe44b1f
         ax = np.random.normal(0, 0.1, k_tot)#np.zeros((1,k_tot))
         ay = np.zeros((1,k_tot))
 
