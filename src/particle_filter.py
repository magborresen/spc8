--- conflicted
+++ resolved
@@ -104,7 +104,6 @@
         range_vec = self.get_range(y_k)
         print('Range difference (y_k)', range_vec[0] - range_vec[1])
 
-<<<<<<< HEAD
 
     def get_likelihood(self, particle, target_range, particle_range):
         """
@@ -158,10 +157,7 @@
         self.weights.resize(self.n_particles, 1)
         self.weights.fill(1.0 / self.n_particles)
 
-    def get_range(self, sig_vec):
-=======
     def get_range(self, sig_vec, slope):
->>>>>>> ac843bde
         """
             Compute the range FFT of given FMCW IF signal.
 
@@ -178,22 +174,13 @@
             fft_sig = np.fft.fft(sig)
             # Find sample with highest power
             sample = np.argmax(2.0/len(fft_sig) * np.abs(fft_sig))
-<<<<<<< HEAD
 
             fft_samples = len(fft_sig)
             fft_times = fft_samples/(80e6)
             fft_idx = np.arange(fft_samples, dtype=np.float64)
             freq = fft_idx/fft_times
-            fft_range = (freq * self.light_speed / (2.0 * 300e6/60e-6))
-=======
-            
-            N = len(fft_sig)
-            T = N/(80e6)
-            n = np.arange(N, dtype=np.float64)
-            freq = n/T
             fft_range = (freq * 300e6 / (2.0 * slope))
             
->>>>>>> ac843bde
             range_vec.append(fft_range[sample])
 
         return np.array(range_vec)
