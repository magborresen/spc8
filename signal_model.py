--- conflicted
+++ resolved
@@ -130,10 +130,5 @@
 
 
 if __name__ == '__main__':
-<<<<<<< HEAD
-    sig = Signal(1, [2000, 2000], 4e-4, 10, 10)
-    print(sig.observe_y(0).shape)
-=======
     sig = Signal(2, [2000, 2000], 4e-4, 10, 10)
-    obs = sig.observe_y(1, 30.0)
->>>>>>> 97602cfc
+    obs = sig.observe_y(1, 30.0)